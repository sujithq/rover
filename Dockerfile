--- conflicted
+++ resolved
@@ -4,29 +4,17 @@
 # Build ui
 FROM node:16-alpine as ui
 WORKDIR /src
-<<<<<<< HEAD
-# Copy all package*.json files
-# COPY ./ui/package*.json ./
-=======
->>>>>>> c9ecb0fa
 # Copy specific package files
 COPY ./ui/package-lock.json ./
 COPY ./ui/package.json ./
 # Set Progress, Config and install
 RUN npm set progress=false && npm config set depth 0 && npm install
 # Copy source
-<<<<<<< HEAD
-# Copy Full Directory
-# COPY ./ui .
-=======
->>>>>>> c9ecb0fa
 # Copy Specific Directories
 COPY ./ui/public ./public
 COPY ./ui/src ./src
 # build (to dist folder)
 RUN npm run build
-<<<<<<< HEAD
-=======
 
 # Build rover
 FROM golang:1.17 AS rover
@@ -46,33 +34,7 @@
 # Copy rover binary
 COPY --from=rover /src/rover /bin/rover
 RUN chmod +x /bin/rover
->>>>>>> c9ecb0fa
 
-# Build rover
-FROM golang:1.17 AS rover
 WORKDIR /src
-# copy full source
-# COPY . .
-# copy go sources
-COPY ./go.mod .
-COPY ./go.sum .
-COPY ./graph.go .
-COPY ./main.go .
-COPY ./map.go .
-COPY ./rso.go .
-COPY ./server.go .
-COPY ./zip.go .
-# copy ui/dist from ui stage as it needs to embedded
-COPY --from=ui ./src/dist ./ui/dist
-# build rover
-RUN go get -d -v golang.org/x/net/html  
-RUN CGO_ENABLED=0 GOOS=linux go build -o rover .
 
-# Release stage
-FROM hashicorp/terraform:$TF_VERSION AS release
-# copy terraform binary to the rover's default terraform path
-RUN cp /bin/terraform /usr/local/bin/terraform
-# copy rover binary
-COPY --from=rover /src/rover /bin/rover
-RUN chmod +x /bin/rover
 ENTRYPOINT [ "/bin/rover" ]